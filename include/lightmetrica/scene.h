--- conflicted
+++ resolved
@@ -46,62 +46,44 @@
 {
 public:
 
-<<<<<<< HEAD
-    LM_INTERFACE_CLASS(Scene, BasicComponent, 3);
-=======
-    LM_INTERFACE_CLASS(Scene, Component, 12);
+    LM_INTERFACE_CLASS(Scene, BasicComponent, 11);
 
 public:
 
     Scene() = default;
     LM_DISABLE_COPY_AND_MOVE(Scene);
->>>>>>> 6c6026c4
 
 public:
 
-    /*!
-        \brief Initialize the scene.
-
-        Initializes the scene from the given property of
-        the scene configuration file.
-    */
+    //! Initializes the scene from the given property of the scene configuration file.
     LM_INTERFACE_F(0, Initialize, bool(const PropertyNode* sceneNode, Assets* assets, Accel* accel));
 
-<<<<<<< HEAD
     //! Gets the instance of the asset manager.
     LM_INTERFACE_F(1, GetAssets, const Assets*());
-=======
-    /*!
-        \brief Get the number of primitives.
-    */
-    LM_INTERFACE_F(4, NumPrimitives, int());
-
-    /*!
-        \brief Get a primitive by index.
-        \param index Index of a primitive.
-    */
-    LM_INTERFACE_F(5, PrimitiveAt, const Primitive*(int index));
-
-    /*!
-        \brief Get a sensor primitive.
-    */
-    LM_INTERFACE_F(6, GetSensor, const Primitive*());
-
-    LM_INTERFACE_F(7, SampleEmitter, const Primitive*(int type, Float u));
-    LM_INTERFACE_F(8, EvaluateEmitterPDF, PDFVal(const Primitive* primitive));
-
-    //! Compute the bound of the scene
-    LM_INTERFACE_F(9,  GetBound, Bound());
-    LM_INTERFACE_F(10, GetSphereBound, SphereBound());
-
-    LM_INTERFACE_F(11, NumLightPrimitives, int());
-
-public:
->>>>>>> 6c6026c4
 
     //! Gets the instance of the acceleration structure.
     LM_INTERFACE_F(2, GetAccel, const Accel*());
 
+    //! Get the number of primitives.
+    LM_INTERFACE_F(3, NumPrimitives, int());
+
+    //! Get a primitive by index.
+    LM_INTERFACE_F(4, PrimitiveAt, const Primitive*(int index));
+
+    //! Get a primitive by index.
+    LM_INTERFACE_F(5, GetSensor, const Primitive*());
+
+    //! Get a primitive by index.
+    LM_INTERFACE_F(6, SampleEmitter, const Primitive*(int type, Float u));
+    LM_INTERFACE_F(7, EvaluateEmitterPDF, PDFVal(const Primitive* primitive));
+
+    //! Compute the bound of the scene
+    LM_INTERFACE_F(8, GetBound, Bound());
+    LM_INTERFACE_F(9, GetSphereBound, SphereBound());
+
+    //! Get a number of light primitives.
+    LM_INTERFACE_F(10, NumLightPrimitives, int());
+
 };
 
 LM_NAMESPACE_END