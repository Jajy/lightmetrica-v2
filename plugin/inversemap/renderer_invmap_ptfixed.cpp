--- conflicted
+++ resolved
@@ -109,13 +109,8 @@
             }
 
             // Map to path
-<<<<<<< HEAD
-            const auto path = InversemapUtils::MapPS2Path(scene, primarySample);
+            auto path = InversemapUtils::MapPS2Path(scene, primarySample);
             if (!path || (int)path->vertices.size() != numVertices_)
-=======
-            auto path = InversemapUtils::MapPS2Path(scene, primarySample);
-            if (!path || path->vertices.size() != numVertices_)
->>>>>>> 160f5c8d
             {
                 return;
             }
