/*
    Lightmetrica - A modern, research-oriented renderer

    Copyright (c) 2015 Hisanari Otsu

    Permission is hereby granted, free of charge, to any person obtaining a copy
    of this software and associated documentation files (the "Software"), to deal
    in the Software without restriction, including without limitation the rights
    to use, copy, modify, merge, publish, distribute, sublicense, and/or sell
    copies of the Software, and to permit persons to whom the Software is
    furnished to do so, subject to the following conditions:

    The above copyright notice and this permission notice shall be included in
    all copies or substantial portions of the Software.

    THE SOFTWARE IS PROVIDED "AS IS", WITHOUT WARRANTY OF ANY KIND, EXPRESS OR
    IMPLIED, INCLUDING BUT NOT LIMITED TO THE WARRANTIES OF MERCHANTABILITY,
    FITNESS FOR A PARTICULAR PURPOSE AND NONINFRINGEMENT.  IN NO EVENT SHALL THE
    AUTHORS OR COPYRIGHT HOLDERS BE LIABLE FOR ANY CLAIM, DAMAGES OR OTHER
    LIABILITY, WHETHER IN AN ACTION OF CONTRACT, TORT OR OTHERWISE, ARISING FROM,
    OUT OF OR IN CONNECTION WITH THE SOFTWARE OR THE USE OR OTHER DEALINGS IN
    THE SOFTWARE.
*/

#include <pch.h>
#include <lightmetrica/bsdf.h>
#include <lightmetrica/property.h>
#include <lightmetrica/spectrum.h>
#include <lightmetrica/surfacegeometry.h>
#include <lightmetrica/bsdfutils.h>
#include <lightmetrica/sampler.h>
#include <lightmetrica/texture.h>
#include <lightmetrica/assets.h>
#include <lightmetrica/detail/serial.h>

LM_NAMESPACE_BEGIN

class BSDF_Flesnel final : public BSDF
{
public:

    LM_IMPL_CLASS(BSDF_Flesnel, BSDF);

public:

    LM_IMPL_F(Load) = [this](const PropertyNode* prop, Assets* assets, const Primitive* primitive) -> bool
    {
        R_ = SPD::FromRGB(prop->ChildAs<Vec3>("R", Vec3()));
        eta1_ = prop->ChildAs<Float>("eta1", 1_f);
        eta2_ = prop->ChildAs<Float>("eta2", 2_f);
        return true;
    };

    LM_IMPL_F(Type) = [this]() -> int
    {
        return SurfaceInteractionType::S;
    };

    LM_IMPL_F(SampleDirection) = [this](const Vec2& u, Float uComp, int queryType, const SurfaceGeometry& geom, const Vec3& wi, Vec3& wo) -> void
    {
        const auto localWi = geom.ToLocal * wi;

        // IORs
        Float etaI = eta1_;
        Float etaT = eta2_;
        if (Math::LocalCos(localWi) < 0_f)
        {
            std::swap(etaI, etaT);
        }

        // Fresnel term
        const Float Fr = EvaluateFresnelTerm(localWi, etaI, etaT);
        if (uComp <= Fr)
        {
            // Reflection
            const auto localWo = BSDFUtils::LocalReflect(localWi);
            wo = geom.ToWorld * localWo;
        }
        else
        {
            // Refraction
            const Float wiDotN = Math::LocalCos(localWi);
            const Float eta = etaI / etaT;
            const Float cosThetaTSq = 1_f - eta * eta * (1_f - wiDotN * wiDotN);
            assert(cosThetaTSq >= 0);
            const Float cosThetaT = Math::Sqrt(cosThetaTSq) * (wiDotN > 0_f ? -1_f : 1_f);
            const auto localWo = BSDFUtils::LocalRefract(localWi, eta, cosThetaT);
            wo = geom.ToWorld * localWo;
        }
    };

    LM_IMPL_F(EvaluateDirectionPDF) = [this](const SurfaceGeometry& geom, int queryType, const Vec3& wi, const Vec3& wo, bool evalDelta) -> PDFVal
    {
        if (evalDelta)
        {
            return PDFVal(PDFMeasure::ProjectedSolidAngle, 0_f);
        }

        // Local directions
        const auto localWi = geom.ToLocal * wi;
        const auto localWo = geom.ToLocal * wo;

        // IORs
        Float etaI = eta1_;
        Float etaT = eta2_;
        if (Math::LocalCos(localWi) < 0_f)
        {
            std::swap(etaI, etaT);
        }

        // Fresnel term
        const Float Fr = EvaluateFresnelTerm(localWi, etaI, etaT);
        if (Math::LocalCos(localWi) * Math::LocalCos(localWo) >= 0_f)
        {
            // Reflection
            return PDFVal(PDFMeasure::ProjectedSolidAngle, Fr);
        }
        else
        {
            // Refraction
            return PDFVal(PDFMeasure::ProjectedSolidAngle, 1_f - Fr);
        }

        LM_UNREACHABLE();
        return PDFVal(PDFMeasure::ProjectedSolidAngle, 0_f);
    };

    LM_IMPL_F(EvaluateDirection) = [this](const SurfaceGeometry& geom, int types, const Vec3& wi, const Vec3& wo, TransportDirection transDir, bool evalDelta) -> SPD
    {
        if (evalDelta)
        {
            return SPD();
        }

        // Local directions
        const auto localWi = geom.ToLocal * wi;
        const auto localWo = geom.ToLocal * wo;

        // IORs
        Float etaI = eta1_;
        Float etaT = eta2_;
        if (Math::LocalCos(localWi) < 0_f)
        {
            std::swap(etaI, etaT);
        }

        // Fresnel term
        const Float Fr = EvaluateFresnelTerm(localWi, etaI, etaT);
        if (Math::LocalCos(localWi) * Math::LocalCos(localWo) >= 0_f)
        {
            // Reflection
            return R_ * Fr * BSDFUtils::ShadingNormalCorrection(geom, wi, wo, transDir);
        }
        else
        {
            // Refraction
            const Float eta = etaI / etaT;
            const auto refrCorrection = transDir == TransportDirection::EL ? eta : 1_f;
            return R_ * (1_f - Fr) * BSDFUtils::ShadingNormalCorrection(geom, wi, wo, transDir) * refrCorrection * refrCorrection;
        }

        LM_UNREACHABLE();
        return SPD();
    };

    LM_IMPL_F(IsDeltaDirection) = [this](int type) -> bool
    {
        return true;
    };

    LM_IMPL_F(IsDeltaPosition) = [this](int type) -> bool
    {
        return false;
    };

<<<<<<< HEAD
    LM_IMPL_F(Serialize) = [this](std::ostream& stream) -> bool
    {
        {
            cereal::PortableBinaryOutputArchive oa(stream);
            oa(R_, eta1_, eta2_);
        }
        return true;
    };

    LM_IMPL_F(Deserialize) = [this](std::istream& stream, const std::unordered_map<std::string, void*>& userdata) -> bool
    {
        {
            cereal::PortableBinaryInputArchive ia(stream);
            ia(R_, eta1_, eta2_);
        }
        return true;
=======
    LM_IMPL_F(FlesnelTerm) = [this](const SurfaceGeometry& geom, const Vec3& wi) -> Float
    {
        // Local directions
        const auto localWi = geom.ToLocal * wi;

        // IORs
        Float etaI = eta1_;
        Float etaT = eta2_;
        if (Math::LocalCos(localWi) < 0_f)
        {
            std::swap(etaI, etaT);
        }

        // Fresnel term
        return EvaluateFresnelTerm(localWi, etaI, etaT);
    };

    LM_IMPL_F(Eta) = [this](const SurfaceGeometry& geom, const Vec3& wi) -> Float
    {
        Float etaI = eta1_;
        Float etaT = eta2_;
        const auto localWi = geom.ToLocal * wi;
        if (Math::LocalCos(localWi) < 0_f)
        {
            std::swap(etaI, etaT);
        }
        return etaI / etaT;
>>>>>>> 6c6026c4
    };

private:

    auto EvaluateFresnelTerm(const Vec3& localWi, Float etaI, Float etaT) const -> Float
    {
        const Float wiDotN = Math::LocalCos(localWi);
        const Float eta = etaI / etaT;
        const Float cosThetaTSq = 1_f - eta * eta * (1_f - wiDotN * wiDotN);
        if (cosThetaTSq <= 0_f)
        {
            return 1_f;
        }

        const Float absCosThetaI = std::abs(wiDotN);
        const Float absCosThetaT = std::sqrt(cosThetaTSq);
        const Float rhoS = (etaI * absCosThetaI - etaT * absCosThetaT) / (etaI * absCosThetaI + etaT * absCosThetaT);
        const Float rhoT = (etaI * absCosThetaT - etaT * absCosThetaI) / (etaI * absCosThetaT + etaT * absCosThetaI);

        return (rhoS * rhoS + rhoT * rhoT) * .5_f;
    }

public:

    SPD R_;
    Float eta1_;
    Float eta2_;

};

LM_COMPONENT_REGISTER_IMPL(BSDF_Flesnel, "bsdf::flesnel");

LM_NAMESPACE_END<|MERGE_RESOLUTION|>--- conflicted
+++ resolved
@@ -173,7 +173,6 @@
         return false;
     };
 
-<<<<<<< HEAD
     LM_IMPL_F(Serialize) = [this](std::ostream& stream) -> bool
     {
         {
@@ -190,7 +189,8 @@
             ia(R_, eta1_, eta2_);
         }
         return true;
-=======
+    };
+
     LM_IMPL_F(FlesnelTerm) = [this](const SurfaceGeometry& geom, const Vec3& wi) -> Float
     {
         // Local directions
@@ -218,7 +218,6 @@
             std::swap(etaI, etaT);
         }
         return etaI / etaT;
->>>>>>> 6c6026c4
     };
 
 private:
