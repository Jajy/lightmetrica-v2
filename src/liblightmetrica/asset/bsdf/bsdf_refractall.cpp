/*
    Lightmetrica - A modern, research-oriented renderer

    Copyright (c) 2015 Hisanari Otsu

    Permission is hereby granted, free of charge, to any person obtaining a copy
    of this software and associated documentation files (the "Software"), to deal
    in the Software without restriction, including without limitation the rights
    to use, copy, modify, merge, publish, distribute, sublicense, and/or sell
    copies of the Software, and to permit persons to whom the Software is
    furnished to do so, subject to the following conditions:

    The above copyright notice and this permission notice shall be included in
    all copies or substantial portions of the Software.

    THE SOFTWARE IS PROVIDED "AS IS", WITHOUT WARRANTY OF ANY KIND, EXPRESS OR
    IMPLIED, INCLUDING BUT NOT LIMITED TO THE WARRANTIES OF MERCHANTABILITY,
    FITNESS FOR A PARTICULAR PURPOSE AND NONINFRINGEMENT.  IN NO EVENT SHALL THE
    AUTHORS OR COPYRIGHT HOLDERS BE LIABLE FOR ANY CLAIM, DAMAGES OR OTHER
    LIABILITY, WHETHER IN AN ACTION OF CONTRACT, TORT OR OTHERWISE, ARISING FROM,
    OUT OF OR IN CONNECTION WITH THE SOFTWARE OR THE USE OR OTHER DEALINGS IN
    THE SOFTWARE.
*/

#include <pch.h>
#include <lightmetrica/bsdf.h>
#include <lightmetrica/property.h>
#include <lightmetrica/spectrum.h>
#include <lightmetrica/surfacegeometry.h>
#include <lightmetrica/bsdfutils.h>
#include <lightmetrica/sampler.h>
#include <lightmetrica/texture.h>
#include <lightmetrica/assets.h>
#include <lightmetrica/detail/serial.h>

LM_NAMESPACE_BEGIN

class BSDF_RefractAll final : public BSDF
{
public:

    LM_IMPL_CLASS(BSDF_RefractAll, BSDF);

public:

    LM_IMPL_F(Load) = [this](const PropertyNode* prop, Assets* assets, const Primitive* primitive) -> bool
    {
        R_ = SPD::FromRGB(prop->ChildAs<Vec3>("R", Vec3()));
        eta1_ = prop->ChildAs<Float>("eta1", 1_f);
        eta2_ = prop->ChildAs<Float>("eta2", 2_f);
        return true;
    };

    LM_IMPL_F(Type) = [this]() -> int
    {
        return SurfaceInteractionType::S;
    };

    LM_IMPL_F(SampleDirection) = [this](const Vec2& u, Float uComp, int queryType, const SurfaceGeometry& geom, const Vec3& wi, Vec3& wo) -> void
    {
        const auto localWi = geom.ToLocal * wi;

        // IORs
        Float etaI = eta1_;
        Float etaT = eta2_;
        if (Math::LocalCos(localWi) < 0_f)
        {
            std::swap(etaI, etaT);
        }

        // Compute wo & pdf
        const Float wiDotN = Math::LocalCos(localWi);
        const Float eta = etaI / etaT;
        const Float cosThetaTSq = 1_f - eta * eta * (1_f - wiDotN * wiDotN);
        if (cosThetaTSq <= 0_f)
        {
            // Total internal reflection
            const auto localWo = BSDFUtils::LocalReflect(localWi);
            wo = geom.ToWorld * localWo;
            return;
        }
        else
        {
            // Refraction
            const Float cosThetaT = Math::Sqrt(cosThetaTSq) * (wiDotN > 0_f ? -1_f : 1_f);
            const auto localWo = BSDFUtils::LocalRefract(localWi, eta, cosThetaT);
            wo = geom.ToWorld * localWo;
            return;
        }
    };

    LM_IMPL_F(EvaluateDirectionPDF) = [this](const SurfaceGeometry& geom, int queryType, const Vec3& wi, const Vec3& wo, bool evalDelta) -> PDFVal
    {
        if (evalDelta)
        {
            return PDFVal(PDFMeasure::ProjectedSolidAngle, 0_f);
        }

        return PDFVal(PDFMeasure::ProjectedSolidAngle, 1_f);
    };

#if 1
    LM_IMPL_F(EvaluateDirection) = [this](const SurfaceGeometry& geom, int types, const Vec3& wi, const Vec3& wo, TransportDirection transDir, bool evalDelta) -> SPD
    {
        if (evalDelta)
        {
            return SPD();
        }

        const auto localWi = geom.ToLocal * wi;
        const auto localWo = geom.ToLocal * wo;

        Float etaI = eta1_;
        Float etaT = eta2_;
        if (Math::LocalCos(localWi) < 0_f)
        {
            std::swap(etaI, etaT);
        }

        if (Math::LocalCos(localWi) * Math::LocalCos(localWo) >= 0_f)
        {
            // Total internal reflection
            return R_ * BSDFUtils::ShadingNormalCorrection(geom, wi, wo, transDir);
        }
        else
        {
            // Refraction
            const Float eta = etaI / etaT;
            const auto refrCorrection = transDir == TransportDirection::EL ? eta : 1_f;
            const auto normalCorrection = BSDFUtils::ShadingNormalCorrection(geom, wi, wo, transDir);
            return R_ * normalCorrection * refrCorrection * refrCorrection;
        }

        LM_UNREACHABLE();
        return SPD();
    };
#else

    LM_IMPL_F(EvaluateDirection) = [this](const SurfaceGeometry& geom, int types, const Vec3& wi, const Vec3& wo, TransportDirection transDir, bool evalDelta) -> SPD
    {
        if (evalDelta)
        {
            return SPD();
        }

        const auto localWi = geom.ToLocal * wi;
        const auto localWo = geom.ToLocal * wo;

        Float etaI = eta1_;
        Float etaT = eta2_;
        if (Math::LocalCos(localWi) < 0_f)
        {
            std::swap(etaI, etaT);
        }

        if (Math::LocalCos(localWi) * Math::LocalCos(localWo) >= 0_f)
        {
            // Total internal reflection
            return R_ * BSDFUtils::ShadingNormalCorrection(geom, wi, wo, transDir);
        }
        else
        {
            // Refraction
            const Float eta = etaI / etaT;
            const auto refrCorrection = transDir == TransportDirection::EL ? eta : 1_f;
            const auto normalCorrection = BSDFUtils::ShadingNormalCorrection(geom, wi, wo, transDir);
            return R_ * normalCorrection * refrCorrection * refrCorrection;
        }

        LM_UNREACHABLE();
        return SPD();
    };
#endif

    LM_IMPL_F(IsDeltaDirection) = [this](int type) -> bool
    {
        return true;
    };

    LM_IMPL_F(IsDeltaPosition) = [this](int type) -> bool
    {
        return false;
    };

<<<<<<< HEAD
    LM_IMPL_F(Serialize) = [this](std::ostream& stream) -> bool
    {
        {
            cereal::PortableBinaryOutputArchive oa(stream);
            oa(R_, eta1_, eta2_);
        }
        return true;
    };

    LM_IMPL_F(Deserialize) = [this](std::istream& stream, const std::unordered_map<std::string, void*>& userdata) -> bool
    {
        {
            cereal::PortableBinaryInputArchive ia(stream);
            ia(R_, eta1_, eta2_);
        }
        return true;
=======
    LM_IMPL_F(Eta) = [this](const SurfaceGeometry& geom, const Vec3& wi) -> Float
    {
        Float etaI = eta1_;
        Float etaT = eta2_;
        const auto localWi = geom.ToLocal * wi;
        if (Math::LocalCos(localWi) < 0_f)
        {
            std::swap(etaI, etaT);
        }
        return etaI / etaT;
>>>>>>> 6c6026c4
    };

public:

    SPD R_;
    Float eta1_;
    Float eta2_;

};

LM_COMPONENT_REGISTER_IMPL(BSDF_RefractAll, "bsdf::refract_all");

LM_NAMESPACE_END<|MERGE_RESOLUTION|>--- conflicted
+++ resolved
@@ -182,7 +182,6 @@
         return false;
     };
 
-<<<<<<< HEAD
     LM_IMPL_F(Serialize) = [this](std::ostream& stream) -> bool
     {
         {
@@ -199,7 +198,8 @@
             ia(R_, eta1_, eta2_);
         }
         return true;
-=======
+    };
+    
     LM_IMPL_F(Eta) = [this](const SurfaceGeometry& geom, const Vec3& wi) -> Float
     {
         Float etaI = eta1_;
@@ -210,7 +210,6 @@
             std::swap(etaI, etaT);
         }
         return etaI / etaT;
->>>>>>> 6c6026c4
     };
 
 public:
