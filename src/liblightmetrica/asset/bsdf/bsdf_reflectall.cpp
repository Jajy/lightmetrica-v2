/*
    Lightmetrica - A modern, research-oriented renderer

    Copyright (c) 2015 Hisanari Otsu

    Permission is hereby granted, free of charge, to any person obtaining a copy
    of this software and associated documentation files (the "Software"), to deal
    in the Software without restriction, including without limitation the rights
    to use, copy, modify, merge, publish, distribute, sublicense, and/or sell
    copies of the Software, and to permit persons to whom the Software is
    furnished to do so, subject to the following conditions:

    The above copyright notice and this permission notice shall be included in
    all copies or substantial portions of the Software.

    THE SOFTWARE IS PROVIDED "AS IS", WITHOUT WARRANTY OF ANY KIND, EXPRESS OR
    IMPLIED, INCLUDING BUT NOT LIMITED TO THE WARRANTIES OF MERCHANTABILITY,
    FITNESS FOR A PARTICULAR PURPOSE AND NONINFRINGEMENT.  IN NO EVENT SHALL THE
    AUTHORS OR COPYRIGHT HOLDERS BE LIABLE FOR ANY CLAIM, DAMAGES OR OTHER
    LIABILITY, WHETHER IN AN ACTION OF CONTRACT, TORT OR OTHERWISE, ARISING FROM,
    OUT OF OR IN CONNECTION WITH THE SOFTWARE OR THE USE OR OTHER DEALINGS IN
    THE SOFTWARE.
*/

#include <pch.h>
#include <lightmetrica/bsdf.h>
#include <lightmetrica/property.h>
#include <lightmetrica/spectrum.h>
#include <lightmetrica/surfacegeometry.h>
#include <lightmetrica/bsdfutils.h>
#include <lightmetrica/sampler.h>
#include <lightmetrica/texture.h>
#include <lightmetrica/assets.h>
#include <lightmetrica/detail/serial.h>

LM_NAMESPACE_BEGIN

class BSDF_ReflectAll final : public BSDF
{
public:

    LM_IMPL_CLASS(BSDF_ReflectAll, BSDF);

public:

    LM_IMPL_F(Load) = [this](const PropertyNode* prop, Assets* assets, const Primitive* primitive) -> bool
    {
        R_ = SPD::FromRGB(prop->ChildAs<Vec3>("R", Vec3()));
        return true;
    };

    LM_IMPL_F(Type) = [this]() -> int
    {
        return SurfaceInteractionType::S;
    };

    LM_IMPL_F(SampleDirection) = [this](const Vec2& u, Float uComp, int queryType, const SurfaceGeometry& geom, const Vec3& wi, Vec3& wo) -> void
    {
        const auto localWi = geom.ToLocal * wi;
        if (Math::LocalCos(localWi) <= 0_f)
        {
            return;
        }

        const auto localWo = BSDFUtils::LocalReflect(localWi);
        wo = geom.ToWorld * localWo;
    };

    LM_IMPL_F(EvaluateDirectionPDF) = [this](const SurfaceGeometry& geom, int queryType, const Vec3& wi, const Vec3& wo, bool evalDelta) -> PDFVal
    {
        if (evalDelta)
        {
            return PDFVal(PDFMeasure::ProjectedSolidAngle, 0_f);
        }

        const auto localWi = geom.ToLocal * wi;
        const auto localWo = geom.ToLocal * wo;
        if (Math::LocalCos(localWi) <= 0_f || Math::LocalCos(localWo) <= 0_f)
        {
            return PDFVal(PDFMeasure::ProjectedSolidAngle, 0_f);
        }

        return PDFVal(PDFMeasure::ProjectedSolidAngle, 1_f);
    };

    LM_IMPL_F(EvaluateDirection) = [this](const SurfaceGeometry& geom, int types, const Vec3& wi, const Vec3& wo, TransportDirection transDir, bool evalDelta) -> SPD
    {
        if (evalDelta)
        {
            return SPD();
        }

        const auto localWi = geom.ToLocal * wi;
        const auto localWo = geom.ToLocal * wo;
        if (Math::LocalCos(localWi) <= 0_f || Math::LocalCos(localWo) <= 0_f)
        {
            return SPD();
        }

        return R_ * BSDFUtils::ShadingNormalCorrection(geom, wi, wo, transDir);
    };

    LM_IMPL_F(IsDeltaDirection) = [this](int type) -> bool
    {
        return true;
    };

    LM_IMPL_F(IsDeltaPosition) = [this](int type) -> bool
    {
        return false;
    };

<<<<<<< HEAD
    LM_IMPL_F(Serialize) = [this](std::ostream& stream) -> bool
    {
        {
            cereal::PortableBinaryOutputArchive oa(stream);
            oa(R_);
        }
        return true;
    };

    LM_IMPL_F(Deserialize) = [this](std::istream& stream, const std::unordered_map<std::string, void*>& userdata) -> bool
    {
        {
            cereal::PortableBinaryInputArchive ia(stream);
            ia(R_);
        }
        return true;
=======
    LM_IMPL_F(Eta) = [this](const SurfaceGeometry& geom, const Vec3& wi) -> Float
    {
        return 1_f;
>>>>>>> 6c6026c4
    };

public:

    SPD R_;

};

LM_COMPONENT_REGISTER_IMPL(BSDF_ReflectAll, "bsdf::reflect_all");

LM_NAMESPACE_END<|MERGE_RESOLUTION|>--- conflicted
+++ resolved
@@ -110,7 +110,6 @@
         return false;
     };
 
-<<<<<<< HEAD
     LM_IMPL_F(Serialize) = [this](std::ostream& stream) -> bool
     {
         {
@@ -127,11 +126,11 @@
             ia(R_);
         }
         return true;
-=======
+    };
+
     LM_IMPL_F(Eta) = [this](const SurfaceGeometry& geom, const Vec3& wi) -> Float
     {
         return 1_f;
->>>>>>> 6c6026c4
     };
 
 public:
