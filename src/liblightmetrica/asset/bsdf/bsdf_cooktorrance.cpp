--- conflicted
+++ resolved
@@ -129,7 +129,6 @@
         return false;
     };
 
-<<<<<<< HEAD
     LM_IMPL_F(Serialize) = [this](std::ostream& stream) -> bool
     {
         {
@@ -154,7 +153,7 @@
         }
         return true;
     };
-=======
+
     LM_IMPL_F(Glossiness) = [this]() -> Float
     {
         return roughness_;
@@ -224,7 +223,6 @@
         const auto phi = Math::Pi() * (2_f * u1 - 1_f);
         return Vec3(sinTheta * Math::Cos(phi), sinTheta * Math::Sin(phi), cosTheta);
     }
->>>>>>> 6c6026c4
 
 private:
 
